--- conflicted
+++ resolved
@@ -252,38 +252,43 @@
 
         node = TopMapping()
         ret = convert(node)
-        self.assertDictEqual(
-            ret,
-            {
-                "type": "object",
-                "properties": {
-                    "bar": {
-                        "title": "Bar",
-                        "type": "object",
-                        "properties": {"foo": {"title": "Foo", "type": "string"}},
+        self.assertDictEqual(ret, {
+            'type': 'object',
+            'properties': {
+                'bar': {
+                    'title': 'Bar',
+                    'type': 'object',
+                    'properties': {
+                        'foo': {
+                            'title': 'Foo',
+                            'type': 'string'
+                        }
                     }
-                },
-            },
-        )
-
-    def test_open_schema(self):
+                }
+            },
+        })
+
+    def test_oneOf_nested_schema(self):
         class Mapping(colander.MappingSchema):
-            foo = colander.SchemaNode(colander.String(), missing=colander.drop)
+            foo = colander.SchemaNode(colander.String(),
+                                      missing=colander.drop)
 
             @staticmethod
             def schema_type():
-                return colander.Mapping(unknown="preserve")
+                return colander.Mapping(unknown='preserve')
 
         node = Mapping()
         ret = convert(node)
-        self.assertDictEqual(
-            ret,
-            {
-                "type": "object",
-                "properties": {"foo": {"title": "Foo", "type": "string"}},
-                "additionalProperties": {},
-            },
-        )
+        self.assertDictEqual(ret, {
+            'type': 'object',
+            'properties': {
+                'foo': {
+                    'title': 'Foo',
+                    'type': 'string'
+                }
+            },
+            'additionalProperties': {}
+        })
 
     def test_oneOf_primitive_schema(self):
         class Mapping(colander.MappingSchema):
@@ -387,24 +392,6 @@
 
 
 class SequenceConversionTest(unittest.TestCase):
-<<<<<<< HEAD
-    def primitive_sequence_test(self):
-        class Integers(colander.SequenceSchema):
-            num = colander.SchemaNode(colander.Integer())
-
-        ret = convert(Integers)
-        self.assertDictEqual(
-            ret,
-            {
-                "type": "array",
-                "items": {
-                    "type": "integer",
-                },
-            },
-        )
-
-    def mapping_sequence_test(self):
-=======
 
     def test_primitive_sequence(self):
 
@@ -424,7 +411,6 @@
 
     def test_mapping_sequence(self):
 
->>>>>>> 53d5fc35
         class BaseMapping(colander.MappingSchema):
             name = colander.SchemaNode(colander.String())
             number = colander.SchemaNode(colander.Integer())
@@ -435,29 +421,20 @@
         schema = BaseMappings()
         ret = convert(schema)
 
-        self.assertDictEqual(
-            ret,
-            {
-                "type": "array",
-                "items": {
-                    "type": "object",
-                    "properties": {
-                        "name": {
-                            "type": "string",
-                            "title": "Name",
-                        },
-                        "number": {
-                            "type": "integer",
-                            "title": "Number",
-                        },
+        self.assertDictEqual(ret, {
+            'type': 'array',
+            'items': {
+                'type': 'object',
+                'properties': {
+                    'name': {
+                        'type': 'string',
+                        'title': 'Name',
                     },
-                    "required": ["name", "number"],
-                    "title": "Base Mapping",
+                    'number': {
+                        'type': 'integer',
+                        'title': 'Number',
+                    }
                 },
-<<<<<<< HEAD
-            },
-        )
-=======
                 'required': ['name', 'number'],
                 'title': 'Base Mapping'
             },
@@ -539,5 +516,4 @@
             }
         ]
         self.assertListEqual(sorted(ret['items']['oneOf'], key=lambda x: x['title']),
-                             sorted(expected_oneof, key=lambda x: x['title']))
->>>>>>> 53d5fc35
+                             sorted(expected_oneof, key=lambda x: x['title']))